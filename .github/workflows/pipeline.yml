--- conflicted
+++ resolved
@@ -88,39 +88,17 @@
           platforms: linux/amd64,linux/arm64/v8
           push: ${{ github.event_name != 'pull_request' }}
           tags: |
-<<<<<<< HEAD
-            ${{ env.REGISTRY_IMAGE }}:latest
-=======
             ${{ env.REGISTRY_IMAGE }}:${{ env.VERSION || 'latest' }}
->>>>>>> 5686a429
           labels: |
             org.opencontainers.image.title=${{ github.event.repository.name }}
             org.opencontainers.image.description=${{ github.event.repository.description }}
             org.opencontainers.image.url=${{ github.event.repository.html_url }}
             org.opencontainers.image.revision=${{ github.sha }}
-<<<<<<< HEAD
-            org.opencontainers.image.version=latest
-=======
             org.opencontainers.image.version=${{ env.VERSION || 'latest' }}
->>>>>>> 5686a429
           cache-from: type=local,src=/tmp/.buildx-cache
           cache-to: type=local,dest=/tmp/.buildx-cache-new,mode=max
           build-args: |
             BUILDTIME=${{ steps.meta.outputs.labels['org.opencontainers.image.created'] }}
-<<<<<<< HEAD
-            VERSION=${{ steps.meta.outputs.labels['org.opencontainers.image.version'] }}
-
-      - name: Sign Docker images
-        if: github.event_name != 'pull_request'
-        env:
-          COSIGN_PASSWORD: ${{ secrets.COSIGN_PASSWORD }}
-        run: |
-          cosign sign --key env://COSIGN_KEY ${{ env.REGISTRY_IMAGE }}:latest
-          shell: bash
-          env:
-          COSIGN_KEY: ${{secrets.COSIGN_KEY}}
-          COSIGN_PASSWORD: ${{secrets.COSIGN_PASSWORD}}
-=======
             VERSION=${{ steps.meta.outputs.labels['org.opencontainers.image.version'] || 'latest' }}
 
 #      - name: Sign Docker images
@@ -133,7 +111,6 @@
 #          env:
 #          COSIGN_KEY: ${{secrets.COSIGN_KEY}}
 #          COSIGN_PASSWORD: ${{secrets.COSIGN_PASSWORD}}
->>>>>>> 5686a429
 
       - name: Move cache
         run: |
