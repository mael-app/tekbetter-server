--- conflicted
+++ resolved
@@ -26,52 +26,6 @@
     if _is_initialized:
         return
 
-<<<<<<< HEAD
-=======
-    # Shutdown the Flask app
-    log_info("Shutting down Flask app...")
-    Globals.app.shutdown()
-
-    # Exit the program
-    log_info("Exiting...")
-    exit(0)
-
-
-def create_app():
-    """
-    Create the Flask application and load the routes.
-    """
-    app = Flask(__name__, static_folder="../dashboard_build")
-
-    # Serve React App
-    @app.route('/', defaults={'path': ''})
-    @app.route('/<path:path>')
-    def serve(path):
-        if path != "" and os.path.exists(app.static_folder + '/' + path):
-            return send_from_directory(app.static_folder, path)
-        else:
-            return send_from_directory(app.static_folder, 'index.html')
-
-    #Load the routes
-    load_scrapers_routes(app)
-    load_project_routes(app)
-    load_mouli_routes(app)
-    load_global_routes(app)
-    load_calendar_routes(app)
-    load_sync_routes(app)
-    load_auth_routes(app)
-
-    # Enable CORS
-    CORS(app)
-
-
-    return app
-
-
-def run():
-    log_info("Welcome to TekBetter server !")
-    log_debug("Debug mode enabled")
->>>>>>> 1996e121
     try:
         load_env()
     except Exception as e:
